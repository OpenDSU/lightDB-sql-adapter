// strategies/PostgreSQLStrategy.js
const BaseStrategy = require('./BaseStrategy');
const crypto = require('crypto');

class PostgreSQLStrategy extends BaseStrategy {
    constructor() {
        super();
        this._storageDB = null;
        this.READ_WRITE_KEY_TABLE = "KeyValueTable";
    }

    async ensureKeyValueTable(connection) {
        const createTableQuery = `
            CREATE TABLE IF NOT EXISTS "${this.READ_WRITE_KEY_TABLE}" (
                pk TEXT PRIMARY KEY,
                data JSONB,
                __timestamp BIGINT
            );
        `;
        await this.executeQuery(connection, createTableQuery);
    }

    async ensureCollectionsTable(connection) {
        const query = `
        CREATE TABLE IF NOT EXISTS collections (
            name VARCHAR(255) PRIMARY KEY,
            indices JSONB
        );
    `;
        try {
            await this.executeQuery(connection, query);
        } catch (error) {
            console.error('Error creating collections table:', error);
            throw error;
        }
    }

    // Database schema operations
    createCollectionsTable() {
        return {
            query: `
                CREATE TABLE IF NOT EXISTS collections (
                    name VARCHAR(255) PRIMARY KEY,
                    indices JSONB
                );
            `,
            params: []
        };
    }

    async ensureTableExists(connection, tableName) {
        const query = `
        CREATE TABLE IF NOT EXISTS "${tableName}" (
            pk TEXT PRIMARY KEY,
            data JSONB,
            __timestamp BIGINT
        );
    `;
        await this.executeQuery(connection, query);
    }

    createKeyValueTable(tableName) {
        return {
            query: `
                CREATE TABLE IF NOT EXISTS "${tableName}" (
                    pk TEXT PRIMARY KEY,
                    data JSONB,
                    __timestamp BIGINT
                );
            `,
            params: []
        };
    }

    createCollection(tableName, indicesList) {
        if (!/^[a-zA-Z0-9_]+$/.test(tableName)) {
            throw new Error(`Invalid table name: ${tableName}`);
        }

        return [
            {
                query: `
                CREATE TABLE IF NOT EXISTS "${tableName}" (
                    pk TEXT PRIMARY KEY,
                    data JSONB,
                    __timestamp BIGINT
                );
            `
            },
            {
                query: `
                INSERT INTO collections (name, indices)
                VALUES ($1, $2)
                ON CONFLICT (name) DO UPDATE
                SET indices = $2;
            `,
                params: [tableName, JSON.stringify(indicesList || [])]
            }
        ];
    }

    createIndex(tableName, index) {
        return `CREATE INDEX IF NOT EXISTS "${tableName}_${index}" ON "${tableName}" ((data ->>'${index}'));`;
    }

    addIndex(tableName, property) {
        return this.createIndex(tableName, property);
    }

    removeCollection(tableName) {
        return [
            {
                query: `DROP TABLE IF EXISTS "${tableName}"`,
                params: []
            },
            {
                query: this.deleteFromCollection(),
                params: [tableName]
            }
        ];
    }

    async removeCollectionAsync(connection, tableName) {
        return await this.executeTransaction(connection, this.removeCollection(tableName));
    }

    // Collection information
    getCollections() {
        return {
            query: `SELECT name FROM collections WHERE name IS NOT NULL AND name != ''`,
            params: []
        };
    }

    listCollections() {
        return this.getCollections();
    }

    count(tableName) {
        return `SELECT COUNT(*) as count
                FROM "${tableName}"`;
    }

    // Database state management
    async close(connection) {
        return await this.closeConnection(connection);
    }

    async closeConnection(connection) {
        try {
            if (connection && !connection.ended) {
                await connection.end();
            }
        } catch (error) {
            // Ignore connection already closed errors
            if (!error.message.includes('Cannot use a pool after calling end')) {
                throw error;
            }
        }
    }

    refreshInProgress() {
        return false; // PostgreSQL doesn't have a long-running refresh process
    }

    async refresh(connection, callback) {
        if (typeof callback === 'function') {
            callback();
        }
    }

    async refreshAsync(connection) {
        return Promise.resolve();
    }

    async saveDatabase(connection, callback) {
        if (typeof callback === 'function') {
            callback(undefined, {message: "Database saved"});
        }
    }

    // Record operations
    insertRecord(tableName) {
        return `
        INSERT INTO "${tableName}" (pk, data, __timestamp)
        VALUES ($1, $2::jsonb, $3)
        RETURNING *
    `;
    }

    updateRecord(tableName) {
        return {
            query: `
                UPDATE "${tableName}"
                SET data = $2::jsonb,
                __timestamp = $3
                WHERE pk = $1
                    RETURNING pk
                    , data
                    , __timestamp
            `
        };
    }

    deleteRecord(tableName) {
        return {
            query: `
                DELETE
                FROM "${tableName}"
                WHERE pk = $1 RETURNING pk, data, __timestamp
            `,
            params: []  // Empty array that will be filled during execution
        };
    }

    getRecord(tableName) {
        return {
            query: `SELECT data, __timestamp
                    FROM "${tableName}"
                    WHERE pk = $1`,
            params: []  // Parameters will be provided during execution
        };
    }

    getOneRecord(tableName) {
        return {
            query: `SELECT data, __timestamp
                    FROM "${tableName}" LIMIT 1`
        };
    }

    getAllRecords(tableName) {
        return {
            query: `SELECT pk, data, __timestamp
                    FROM "${tableName}"`
        };
    }

    filter(tableName, conditions, sort, max) {
        const orderField = sort?.field || '__timestamp';
        const direction = (sort?.direction || 'ASC').toUpperCase();

        return {
            query: `
                SELECT pk, data, __timestamp
                FROM "${tableName}" ${conditions ? `WHERE ${conditions}` : ''}
                ORDER BY ${orderField === '__timestamp' ? '__timestamp' : `(data->>'${orderField}')`} ${direction} ${max ? `LIMIT ${max}` : ''}
            `,
            params: []
        };
    }

    convertConditionsToLokiQuery(conditions) {
        if (!conditions || conditions.length === 0) {
            return '';
        }

        const andConditions = conditions.map(condition => {
            const [field, operator, value] = condition.split(/\s+/);
            return this.formatFilterCondition(field, operator, value);
        });

        return andConditions.join(' AND ');
    }

    __getSortingField(filterConditions) {
        if (filterConditions && filterConditions.length) {
            const splitCondition = filterConditions[0].split(" ");
            return splitCondition[0];
        }
        return '__timestamp';
    }

    formatFilterCondition(field, operator, value) {
        return `(data->>'${field}')::numeric ${operator} ${value.replace(/['"]/g, '')}`;
    }


    // Queue operations
    async addInQueue(connection, queueName, object, ensureUniqueness = false) {
        const hash = crypto.createHash('sha256').update(JSON.stringify(object)).digest('hex');
        let pk = hash;

        if (ensureUniqueness) {
            const random = crypto.randomBytes(5).toString('base64');
            pk = `${hash}_${Date.now()}_${random}`;
        }

        const params = [pk, JSON.stringify(object), Date.now()];
        const result = await this.executeQuery(connection, this.insertRecord(queueName), params);
        return pk;
    }

    queueSize(queueName) {
        return {
            query: `SELECT COUNT(*) as count
                    FROM "${queueName}"`
        };
    }

    listQueue(queueName, sortAfterInsertTime = 'asc', onlyFirstN) {
        return {
            query: `
                SELECT pk, data, __timestamp
                FROM "${queueName}"
                ORDER BY __timestamp ${sortAfterInsertTime.toUpperCase()}
                             ${onlyFirstN ? `LIMIT ${onlyFirstN}` : ''}
            `
        };
    }

    getObjectFromQueue(queueName, hash) {
        return {
            query: `SELECT data, __timestamp
                    FROM "${queueName}"
                    WHERE pk = $1`,
            params: [hash]
        };
    }

    deleteObjectFromQueue(queueName, hash) {
        return {
            query: `
                DELETE
                FROM "${queueName}"
                WHERE pk = $1 RETURNING pk, data, __timestamp
            `,
            params: [hash]
        };
    }

    // Key-value operations
    writeKey(tableName) {
        return {
            query: `
            INSERT INTO "${this.READ_WRITE_KEY_TABLE}" (pk, data, __timestamp)
            VALUES ($1, $2::jsonb, $3)
            ON CONFLICT (pk) DO UPDATE 
            SET data = $2::jsonb, 
                __timestamp = $3
            RETURNING data;
            `,
            params: []
        };
    }

    readKey(tableName) {
        return {
<<<<<<< HEAD
            query: `SELECT data, __timestamp
                    FROM "${tableName}"
                    WHERE pk = $1`,
            params: [key]
=======
            query: `SELECT data, __timestamp FROM "${this.READ_WRITE_KEY_TABLE}" WHERE pk = $1`,
            params: []
>>>>>>> f66c6cfd
        };
    }

    // Storage reference
    get storageDB() {
        return this._storageDB;
    }

    set storageDB(value) {
        this._storageDB = value;
    }

    // Collection maintenance
    insertCollection() {
        return {
            query: `
            INSERT INTO collections (name, indices)
            VALUES ($1, $2)
            ON CONFLICT (name) DO UPDATE
            SET indices = $2
        `,
            params: []  // Parameters will be added when executing
        };
    }

    deleteFromCollection() {
        return 'DELETE FROM collections WHERE name = $1';
    }

    // Result parsing methods
    parseCountResult(result) {
        try {
            if (!result?.rows?.[0]) return 0;
            return parseInt(result.rows[0].count, 10) || 0;
        } catch (e) {
            console.error('Error parsing count:', e);
            return 0;
        }
    }

    parseCollectionsResult(result) {
        try {
            if (!result?.rows) {
                console.log('No rows in collection result:', result);
                return [];
            }
            return result.rows.map(row => row.name || '').filter(Boolean);
        } catch (e) {
            console.error('Error parsing collections:', e);
            return [];
        }
    }

    parseInsertResult(result, pk, record) {
        if (!result?.rows?.[0]) {
            console.error('Insert result:', result);
            throw new Error('Insert operation failed to return result');
        }

        const row = result.rows[0];

        // Ensure data is properly parsed
        let parsedData = row.data;
        if (typeof parsedData === 'string') {
            try {
                parsedData = JSON.parse(parsedData);
            } catch (e) {
                console.error('Error parsing data:', e);
                parsedData = record; // Fallback to original record
            }
        }

        return {
            ...parsedData,
            pk: row.pk || pk,
            __timestamp: parseInt(row.__timestamp) || Date.now()
        };
    }

    parseUpdateResult(result) {
        if (!result?.rows?.[0]) return null;
        const row = result.rows[0];
        try {
            const data = typeof row.data === 'string' ? JSON.parse(row.data) : row.data;
            return {
                ...data,
                pk: row.pk,
                __timestamp: row.__timestamp
            };
        } catch (e) {
            console.error('Error parsing update result:', e);
            return null;
        }
    }

    parseDeleteResult(result) {
        if (!result || !result.rows || result.rows.length === 0) return null;
        return {
            pk: result.rows[0].pk,
            data: result.rows[0].data,
            __timestamp: result.rows[0].__timestamp
        };
    }

    parseGetResult(result) {
        if (!result?.rows?.[0]) return null;
        try {
            const data = result.rows[0].data;
            if (!data) return null;

            if (data.type === 'object') {
                try {
                    return {
                        type: data.type,
                        value: JSON.parse(data.value)
                    };
                } catch (e) {
                    return data;
                }
            }
            return data;
        } catch (e) {
            console.error('Error parsing get result:', e);
            return null;
        }
    }

    parseFilterResults(result) {
        if (!result?.rows) return [];
        return result.rows.map(row => {
            try {
                const data = typeof row.data === 'string' ? JSON.parse(row.data) : row.data;
                return {
                    ...data,
                    pk: row.pk,
                    __timestamp: row.__timestamp
                };
            } catch (e) {
                console.error('Error parsing filter row:', e);
                return null;
            }
        }).filter(Boolean);
    }


    parseWriteKeyResult(result) {
        try {
            if (!result?.rows?.[0]?.data) return null;
            return result.rows[0].data;
        } catch (e) {
            console.error('Error parsing write key result:', e);
            return null;
        }
    }

    parseReadKeyResult(result) {
        try {
            if (!result?.rows?.[0]?.data) return null;
            return result.rows[0].data;
        } catch (e) {
            console.error('Error parsing read key result:', e);
            return null;
        }
    }

    parseQueueResult(result) {
        if (!result?.rows?.[0]) return null;
        try {
            return result.rows[0].data;
        } catch (e) {
            console.error('Error parsing queue result:', e);
            return null;
        }
    }

    parseQueueSizeResult(result) {
        try {
            if (!result?.rows?.[0]) return 0;
            return parseInt(result.rows[0].count, 10) || 0;
        } catch (e) {
            console.error('Error parsing queue size:', e);
            return 0;
        }
    }

    // Transaction handling
    async executeQuery(connection, query, params = []) {
        try {
            if (process.env.DEBUG) {
                console.log('=== Execute Query Debug ===');
                console.log('Query:', query);
                console.log('Params:', params);
                console.log('========================');
            }

            let queryText = '';
            let queryParams = params;

            if (typeof query === 'string') {
                queryText = query;
            } else if (query && typeof query === 'object') {
                queryText = query.query;
                if (query.params && (!params || !params.length)) {
                    queryParams = query.params;
                }
            }

            if (!queryText) {
                throw new Error('Query string is required');
            }

            // Execute the query using the pool directly
            const result = await connection.query(queryText, queryParams);
            return result;

        } catch (error) {
            console.error('Query execution error:', error);
            throw error;
        }
    }

    async executeTransaction(connection, queries) {
        if (process.env.DEBUG) {
            console.log('=== Execute Transaction Debug ===');
            console.log('Connection:', connection ? 'exists' : 'null');
            console.log('Connection type:', connection ? Object.getPrototypeOf(connection).constructor.name : 'N/A');
            console.log('Connection methods:', connection ? Object.getOwnPropertyNames(Object.getPrototypeOf(connection)) : 'N/A');
            console.log('Queries:', queries);
            console.log('==============================');
        }

        try {
            // For PostgreSQL Pool, we need to acquire a client first
            const client = await connection.connect();

            if (process.env.DEBUG) {
                console.log('Client acquired:', client ? 'yes' : 'no');
                console.log('Client type:', client ? Object.getPrototypeOf(client).constructor.name : 'N/A');
            }

            try {
                await client.query('BEGIN');
                const results = [];

                for (const queryData of queries) {
                    if (process.env.DEBUG) {
                        console.log('Processing query:', queryData);
                    }

                    let queryText = '';
                    let params = [];

                    if (typeof queryData === 'string') {
                        queryText = queryData;
                    } else if (queryData && typeof queryData === 'object') {
                        queryText = queryData.query;
                        params = queryData.params || [];
                    } else {
                        throw new Error('Invalid query format');
                    }

                    if (!queryText) {
                        throw new Error('Query string is required');
                    }

                    if (process.env.DEBUG) {
                        console.log('Executing transaction query:', queryText);
                        console.log('With params:', params);
                    }

                    const result = await client.query(queryText, params);
                    results.push(result);
                }

                await client.query('COMMIT');
                return results;
            } catch (err) {
                console.error('Transaction error:', err);
                await client.query('ROLLBACK');
                throw err;
            } finally {
                if (process.env.DEBUG) {
                    console.log('Releasing client');
                }
                client.release();
            }
        } catch (err) {
            console.error('Transaction setup error:', err);
            throw err;
        }
    }
}

module.exports = PostgreSQLStrategy;<|MERGE_RESOLUTION|>--- conflicted
+++ resolved
@@ -137,8 +137,7 @@
     }
 
     count(tableName) {
-        return `SELECT COUNT(*) as count
-                FROM "${tableName}"`;
+        return `SELECT COUNT(*) as count FROM "${tableName}"`;
     }
 
     // Database state management
@@ -205,34 +204,30 @@
     deleteRecord(tableName) {
         return {
             query: `
-                DELETE
-                FROM "${tableName}"
-                WHERE pk = $1 RETURNING pk, data, __timestamp
-            `,
+            DELETE FROM "${tableName}"
+            WHERE pk = $1
+            RETURNING pk, data, __timestamp
+        `,
             params: []  // Empty array that will be filled during execution
         };
     }
 
     getRecord(tableName) {
         return {
-            query: `SELECT data, __timestamp
-                    FROM "${tableName}"
-                    WHERE pk = $1`,
+            query: `SELECT data, __timestamp FROM "${tableName}" WHERE pk = $1`,
             params: []  // Parameters will be provided during execution
         };
     }
 
     getOneRecord(tableName) {
         return {
-            query: `SELECT data, __timestamp
-                    FROM "${tableName}" LIMIT 1`
+            query: `SELECT data, __timestamp FROM "${tableName}" LIMIT 1`
         };
     }
 
     getAllRecords(tableName) {
         return {
-            query: `SELECT pk, data, __timestamp
-                    FROM "${tableName}"`
+            query: `SELECT pk, data, __timestamp FROM "${tableName}"`
         };
     }
 
@@ -242,10 +237,12 @@
 
         return {
             query: `
-                SELECT pk, data, __timestamp
-                FROM "${tableName}" ${conditions ? `WHERE ${conditions}` : ''}
-                ORDER BY ${orderField === '__timestamp' ? '__timestamp' : `(data->>'${orderField}')`} ${direction} ${max ? `LIMIT ${max}` : ''}
-            `,
+            SELECT pk, data, __timestamp 
+            FROM "${tableName}"
+            ${conditions ? `WHERE ${conditions}` : ''}
+            ORDER BY ${orderField === '__timestamp' ? '__timestamp' : `(data->>'${orderField}')::numeric`} ${direction}
+            ${max ? `LIMIT ${max}` : ''}
+        `,
             params: []
         };
     }
@@ -255,12 +252,9 @@
             return '';
         }
 
-        const andConditions = conditions.map(condition => {
-            const [field, operator, value] = condition.split(/\s+/);
-            return this.formatFilterCondition(field, operator, value);
-        });
-
-        return andConditions.join(' AND ');
+        const condition = conditions[0];
+        const [field, operator, value] = condition.split(/\s+/);
+        return `SELECT pk, data, __timestamp FROM "test_filters" WHERE (data->>'${field}')::numeric ${operator} ${value}`;
     }
 
     __getSortingField(filterConditions) {
@@ -272,9 +266,8 @@
     }
 
     formatFilterCondition(field, operator, value) {
-        return `(data->>'${field}')::numeric ${operator} ${value.replace(/['"]/g, '')}`;
-    }
-
+        return `(data->>'${field}')::numeric ${operator} ${value}`;
+    }
 
     // Queue operations
     async addInQueue(connection, queueName, object, ensureUniqueness = false) {
@@ -293,27 +286,24 @@
 
     queueSize(queueName) {
         return {
-            query: `SELECT COUNT(*) as count
-                    FROM "${queueName}"`
+            query: `SELECT COUNT(*)::int as count FROM "${queueName}"`
         };
     }
 
     listQueue(queueName, sortAfterInsertTime = 'asc', onlyFirstN) {
         return {
             query: `
-                SELECT pk, data, __timestamp
-                FROM "${queueName}"
-                ORDER BY __timestamp ${sortAfterInsertTime.toUpperCase()}
-                             ${onlyFirstN ? `LIMIT ${onlyFirstN}` : ''}
-            `
+            SELECT pk, data, __timestamp
+            FROM "${queueName}"
+            ORDER BY __timestamp ${sortAfterInsertTime.toUpperCase()}
+            ${onlyFirstN ? `LIMIT ${onlyFirstN}` : ''}
+        `
         };
     }
 
     getObjectFromQueue(queueName, hash) {
         return {
-            query: `SELECT data, __timestamp
-                    FROM "${queueName}"
-                    WHERE pk = $1`,
+            query: `SELECT data, __timestamp FROM "${queueName}" WHERE pk = $1`,
             params: [hash]
         };
     }
@@ -321,10 +311,10 @@
     deleteObjectFromQueue(queueName, hash) {
         return {
             query: `
-                DELETE
-                FROM "${queueName}"
-                WHERE pk = $1 RETURNING pk, data, __timestamp
-            `,
+            DELETE FROM "${queueName}"
+            WHERE pk = $1
+            RETURNING pk, data, __timestamp
+        `,
             params: [hash]
         };
     }
@@ -346,15 +336,8 @@
 
     readKey(tableName) {
         return {
-<<<<<<< HEAD
-            query: `SELECT data, __timestamp
-                    FROM "${tableName}"
-                    WHERE pk = $1`,
-            params: [key]
-=======
             query: `SELECT data, __timestamp FROM "${this.READ_WRITE_KEY_TABLE}" WHERE pk = $1`,
             params: []
->>>>>>> f66c6cfd
         };
     }
 
@@ -386,13 +369,7 @@
 
     // Result parsing methods
     parseCountResult(result) {
-        try {
-            if (!result?.rows?.[0]) return 0;
-            return parseInt(result.rows[0].count, 10) || 0;
-        } catch (e) {
-            console.error('Error parsing count:', e);
-            return 0;
-        }
+        return parseInt(result.rows[0].count);
     }
 
     parseCollectionsResult(result) {
@@ -462,20 +439,7 @@
     parseGetResult(result) {
         if (!result?.rows?.[0]) return null;
         try {
-            const data = result.rows[0].data;
-            if (!data) return null;
-
-            if (data.type === 'object') {
-                try {
-                    return {
-                        type: data.type,
-                        value: JSON.parse(data.value)
-                    };
-                } catch (e) {
-                    return data;
-                }
-            }
-            return data;
+            return result.rows[0].data;
         } catch (e) {
             console.error('Error parsing get result:', e);
             return null;
